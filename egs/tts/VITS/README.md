# VITS Recipe

[![hf](https://img.shields.io/badge/%F0%9F%A4%97%20HuggingFace-Spaces-yellow)](https://huggingface.co/spaces/amphion/Text-to-Speech)
[![openxlab](https://cdn-static.openxlab.org.cn/app-center/openxlab_app.svg)](https://openxlab.org.cn/apps/detail/Amphion/Text-to-Speech)

In this recipe, we will show how to train VITS using Amphion's infrastructure. [VITS](https://arxiv.org/abs/2106.06103) is an end-to-end TTS architecture that utilizes a conditional variational autoencoder with adversarial learning.

There are four stages in total:

1. Data preparation
2. Features extraction
3. Training
4. Inference

> **NOTE:** You need to run every command of this recipe in the `Amphion` root path:
> ```bash
> cd Amphion
> ```

## 1. Data Preparation

### Dataset Download
You can use the commonly used TTS dataset to train the TTS model, e.g., LJSpeech, VCTK, Hi-Fi TTS, LibriTTS, etc. We strongly recommend using LJSpeech to train the single-speaker TTS model for the first time. While training the multi-speaker TTS model for the first time, we recommend using Hi-Fi TTS. The process of downloading the dataset has been detailed [here](../../datasets/README.md).

### Configuration

After downloading the dataset, you can set the dataset paths in  `exp_config.json`. Note that you can change the `dataset` list to use your preferred datasets.

```json
    "dataset": [
        "LJSpeech",
        //"hifitts"
    ],
    "dataset_path": {
        // TODO: Fill in your dataset path
        "LJSpeech": "[LJSpeech dataset path]",
        //"hifitts": "[Hi-Fi TTS dataset path]
    },
```

## 2. Features Extraction

### Configuration

In `exp_config.json`, specify the `log_dir` for saving the checkpoints and logs, and specify the `processed_dir` for saving processed data. For preprocessing the multi-speaker TTS dataset, set `extract_audio` and `use_spkid` to `true`:

```json
    // TODO: Fill in the output log path. The default value is "Amphion/ckpts/tts"
    "log_dir": "ckpts/tts",
    "preprocess": {
        //"extract_audio": true,
        "use_phone": true,
        // linguistic features
        "extract_phone": true,
        "phone_extractor": "espeak", // "espeak, pypinyin, pypinyin_initials_finals, lexicon (only for language=en-us right now)"
        // TODO: Fill in the output data path. The default value is "Amphion/data"
        "processed_dir": "data",
        "sample_rate": 22050, //target sampling rate
        "valid_file": "valid.json", //validation set
        //"use_spkid": true, //use speaker ID to train multi-speaker TTS model
    },
```

### Run

Run the `run.sh` as the preprocess stage (set  `--stage 1`):

```bash
sh egs/tts/VITS/run.sh --stage 1
```

> **NOTE:** The `CUDA_VISIBLE_DEVICES` is set as `"0"` in default. You can change it when running `run.sh` by specifying such as `--gpu "1"`.

## 3. Training

### Configuration

We provide the default hyperparameters in the `exp_config.json`. They can work on a single NVIDIA-24g GPU. You can adjust them based on your GPU machines.
For training the multi-speaker TTS model, specify the `n_speakers` value to be greater (used for new speaker fine-tuning) than or equal to the number of speakers in your dataset(s) and set `multi_speaker_training` to `true`.

```json
  "model": {
    //"n_speakers": 10 //Number of speakers in the dataset(s) used. The default value is 0 if not specified.
  },
  "train": {
    "batch_size": 16,
    //"multi_speaker_training": true, 
  }
```

### Train From Scratch

Run the `run.sh` as the training stage (set  `--stage 2`). Specify an experimental name to run the following command. The tensorboard logs and checkpoints will be saved in `Amphion/ckpts/tts/[YourExptName]`.

```bash
sh egs/tts/VITS/run.sh --stage 2 --name [YourExptName]
```

### Train From Existing Source

We support training from existing sources for various purposes. You can resume training the model from a checkpoint or fine-tune a model from another checkpoint.

By setting `--resume true`, the training will resume from the **latest checkpoint** from the current `[YourExptName]` by default. For example, if you want to resume training from the latest checkpoint in `Amphion/ckpts/tts/[YourExptName]/checkpoint`, run:

```bash
sh egs/tts/VITS/run.sh --stage 2 --name [YourExptName] \
    --resume true
```

You can also choose a **specific checkpoint** for retraining by `--resume_from_ckpt_path` argument. For example, if you want to resume training from the checkpoint `Amphion/ckpts/tts/[YourExptName]/checkpoint/[SpecificCheckpoint]`, run:

```bash
sh egs/tts/VITS/run.sh --stage 2 --name [YourExptName] \
    --resume true \
    --resume_from_ckpt_path "Amphion/ckpts/tts/[YourExptName]/checkpoint/[SpecificCheckpoint]"
```

If you want to **fine-tune from another checkpoint**, just use `--resume_type` and set it to `"finetune"`. For example, If you want to fine-tune the model from the checkpoint `Amphion/ckpts/tts/[AnotherExperiment]/checkpoint/[SpecificCheckpoint]`, run:


```bash
sh egs/tts/VITS/run.sh --stage 2 --name [YourExptName] \
    --resume true \
    --resume_from_ckpt_path "Amphion/ckpts/tts/[YourExptName]/checkpoint/[SpecificCheckpoint]" \
    --resume_type "finetune"
```

> **NOTE:** The `--resume_type` is set as `"resume"` in default. It's not necessary to specify it when resuming training.
> 
> The difference between `"resume"` and `"finetune"` is that the `"finetune"` will **only** load the pretrained model weights from the checkpoint, while the `"resume"` will load all the training states (including optimizer, scheduler, etc.) from the checkpoint.

Here are some example scenarios to better understand how to use these arguments:
| Scenario | `--resume` | `--resume_from_ckpt_path` | `--resume_type` |
| ------ | -------- | ----------------------- | ------------- |
| You want to train from scratch | no | no | no |
| The machine breaks down during training and you want to resume training from the latest checkpoint | `true` | no | no |
| You find the latest model is overfitting and you want to re-train from the checkpoint before | `true` | `SpecificCheckpoint Path` | no |
| You want to fine-tune a model from another checkpoint | `true` | `SpecificCheckpoint Path` | `"finetune"` |


> **NOTE:** The `CUDA_VISIBLE_DEVICES` is set as `"0"` in default. You can change it when running `run.sh` by specifying such as `--gpu "0,1,2,3"`.


## 4. Inference

### Pre-trained Model Download

We released a pre-trained Amphion VITS model trained on LJSpeech. So you can download the pre-trained model [here](https://huggingface.co/amphion/vits-ljspeech) and generate speech according to the following inference instruction.


### Configuration

For inference, you need to specify the following configurations when running `run.sh`:


| Parameters            | Description                                                                            | Example                                                                                                                                                                         |
| --------------------- | -------------------------------------------------------------------------------------- | ------------------------------------------------------------------------------------------------------------------------------------------------------------------------------- |
| `--infer_expt_dir`    | The experimental directory which contains `checkpoint`                                 | `Amphion/ckpts/tts/[YourExptName]`                                                                                                                                              |
| `--infer_output_dir`  | The output directory to save inferred audios.                                          | `Amphion/ckpts/tts/[YourExptName]/result`                                                                                                                                       |
| `--infer_mode`        | The inference mode, e.g., "`single`", "`batch`".                                       | "`single`" to generate a clip of speech, "`batch`" to generate a batch of speech at a time.                                                                                     |
| `--infer_dataset`     | The dataset used for inference.                                                        | For LJSpeech dataset, the inference dataset would be `LJSpeech`.<br> For Hi-Fi TTS dataset, the inference dataset would be `hifitts`.                                                                                                              |
| `--infer_testing_set` | The subset of the inference dataset used for inference, e.g., train, test, golden_test | For LJSpeech dataset, the testing set would be  "`test`" split from LJSpeech at the feature extraction, or "`golden_test`" cherry-picked from the test set as template testing set.<br>For Hi-Fi TTS dataset, the testing set would be "`test`" split from Hi-Fi TTS during the feature extraction process. |
| `--infer_text`        | The text to be synthesized.                                                            | "`This is a clip of generated speech with the given text from a TTS model.`"                                                                                                    |
| `--infer_speaker_name`        | The target speaker's voice is to be  synthesized.<br> (***Note: only applicable to multi-speaker TTS model***)                                                   | For Hi-Fi TTS dataset, the list of available speakers includes: "`hifitts_11614`", "`hifitts_11697`", "`hifitts_12787`", "`hifitts_6097`", "`hifitts_6670`", "`hifitts_6671`", "`hifitts_8051`", "`hifitts_9017`", "`hifitts_9136`", "`hifitts_92`". <br> You may find the list of available speakers from `spk2id.json` file generated in  ```log_dir/[YourExptName]``` that you have specified in `exp_config.json`.                                                                         |

### Run
#### Single text inference: 
For the single-speaker TTS model, if you want to generate a single clip of speech from a given text, just run:

```bash
sh egs/tts/VITS/run.sh --stage 3 --gpu "0" \
    --infer_expt_dir Amphion/ckpts/tts/[YourExptName] \
    --infer_output_dir Amphion/ckpts/tts/[YourExptName]/result \
    --infer_mode "single" \
    --infer_text "This is a clip of generated speech with the given text from a TTS model."
```

For the multi-speaker TTS model, in addition to the above-mentioned arguments, you need to add ```infer_speaker_name``` argument, and run: 
```bash
sh egs/tts/VITS/run.sh --stage 3 --gpu "0" \
    --infer_expt_dir Amphion/ckpts/tts/[YourExptName] \
    --infer_output_dir Amphion/ckpts/tts/[YourExptName]/result \
    --infer_mode "single" \
    --infer_text "This is a clip of generated speech with the given text from a TTS model." \
    --infer_speaker_name "hifitts_92"
```

#### Batch inference: 
For the single-speaker TTS model, if you want to generate speech of all testing sets split from LJSpeech, just run:

```bash
sh egs/tts/VITS/run.sh --stage 3 --gpu "0" \
    --infer_expt_dir Amphion/ckpts/tts/[YourExptName] \
    --infer_output_dir Amphion/ckpts/tts/[YourExptName]/result \
    --infer_mode "batch" \
    --infer_dataset "LJSpeech" \
    --infer_testing_set "test"
```
For the multi-speaker TTS model, if you want to generate speech of all testing sets split from Hi-Fi TTS, the same procedure follows from above, with ```LJSpeech``` replaced by ```hifitts```.
```bash
sh egs/tts/VITS/run.sh --stage 3 --gpu "0" \
    --infer_expt_dir Amphion/ckpts/tts/[YourExptName] \
    --infer_output_dir Amphion/ckpts/tts/[YourExptName]/result \
    --infer_mode "batch" \
    --infer_dataset "hifitts" \
    --infer_testing_set "test" 
```

<<<<<<< HEAD

We released a pre-trained Amphion VITS model trained on LJSpeech. So, you can download the pre-trained model [here](https://huggingface.co/amphion/vits-ljspeech) and generate speech following the above inference instructions. Meanwhile, the pre-trained multi-speaker VITS model trained on Hi-Fi TTS will be released soon. Stay tuned.


=======
>>>>>>> 5b71bcf5
```bibtex
@inproceedings{kim2021conditional,
  title={Conditional variational autoencoder with adversarial learning for end-to-end text-to-speech},
  author={Kim, Jaehyeon and Kong, Jungil and Son, Juhee},
  booktitle={International Conference on Machine Learning},
  pages={5530--5540},
  year={2021},
}
```<|MERGE_RESOLUTION|>--- conflicted
+++ resolved
@@ -206,13 +206,10 @@
     --infer_testing_set "test" 
 ```
 
-<<<<<<< HEAD
 
 We released a pre-trained Amphion VITS model trained on LJSpeech. So, you can download the pre-trained model [here](https://huggingface.co/amphion/vits-ljspeech) and generate speech following the above inference instructions. Meanwhile, the pre-trained multi-speaker VITS model trained on Hi-Fi TTS will be released soon. Stay tuned.
 
 
-=======
->>>>>>> 5b71bcf5
 ```bibtex
 @inproceedings{kim2021conditional,
   title={Conditional variational autoencoder with adversarial learning for end-to-end text-to-speech},
